import itertools
from pathlib import Path

import h5py
import numpy as np
import pandas as pd
from prefetch_generator import BackgroundGenerator
from skimage import io
from torch.utils.data import Dataset, ConcatDataset
from tqdm import tqdm


class PatchedMultiImageDataset(ConcatDataset):

    @classmethod
    def from_paths(cls, paths, **kwargs):
        return cls([PatchedImageDataset(p, **kwargs) for p in paths])
    
    def __init__(self, datasets):
        assert all(isinstance(d, PatchedImageDataset) for d in datasets), 'All datasets must be PatchedImageDatasets.'

        self.annot = pd.concat([d.split_annot for d in datasets])
        super().__init__(datasets)   
    
    def num_images(self):
        return len(self.datasets)

    def __str__(self):
        s = f'{self.__class__.__name__}: ' \
            f'{len(self.datasets)} image(s), ' \
            f'{len(self)} patches'
        return s

    @staticmethod
    def process_per_patch(dataloader, process_fn, collate_fn, max_prefetch=15000, progress=False):
        """ Process images in batches of patches and reconstruct the entire images.

        Args:
            dataloader (torch.util.data.DataLoader): Loader yielding batches of patches.
            process_fn (callable): batch -> processed_batch.
            collate_fn (callable): (image_info, List[(patch_info, processed_sample)]) -> image_results.
            max_prefetch (int, optional): Max batches to prefetch using threading. Defaults to 15000.
            progress (bool, optional): Whether to show a tqdm progress bar when iterating the dataloader. Defaults to False.
        """
        dataloader = tqdm(dataloader, dynamic_ncols=True, leave=False, disable=not progress)

        def process(batch):
            data, *patch_info = batch
            return patch_info, process_fn(data)
    
        processed_batches = map(process, dataloader)
        processed_batches = BackgroundGenerator(processed_batches, max_prefetch=max_prefetch)  # prefetch batches using threading

        # unbatch into samples
        def unbatch(batches):
            for patch_infos, processed_batch in batches:
                yield from zip(zip(*patch_infos), zip(*processed_batch))

        processed_samples = unbatch(processed_batches)

        # group by image_id (and image_hw for convenience) --> iterate over full images
        def grouper(sample):
            patch_info, _ = sample
            patch_hw, start_yx, image_hw, image_id = patch_info
            return image_id, tuple(image_hw.tolist())

        groups = itertools.groupby(processed_samples, key=grouper)
        
        # remove redundant image infos in groups
        def clean(patch):
            patch_info, processed_sample = patch
            patch_hw, start_yx, image_hw, image_id = patch_info
            return (patch_hw, start_yx), processed_sample

        # call the collate_fn for each image
        def collate(group):
            image_info, patches = group
            patches = map(clean, patches)
            return collate_fn(image_info, patches)
        
        yield from map(collate, groups)    


class PatchedImageDataset(Dataset):
    """ Dataset that provides per-patch iteration of a single big image file
        stored in TIFF or HDF5 format. """
    
    def __init__(
        self,
        path,
        as_gray=False,
        split='all',
        patch_size=640,
        stride=None,
        random_offset=0,
        annotations=None,
        image_id=None,
        target_builder=None,
        cache_targets=False,
        transforms=None,
        max_cache_mem=None
    ):
        """ Dataset constructor.

        Args:
            path (str): Path to TIFF or HDF5 file; if HDF5, data must be stored in the hdf5 path '/data'.
            as_gray (bool, optional): Whether to load data as grayscale image; ignored for HDF5 data. Defaults to False.
            split (str, optional): Data split to return; available choices are 'left', 'right', or 'all'. Defaults to 'all'.
            patch_size (int, optional): Size of patches in which the data will be splitted; if None, the entire image is returned (no patch splitting). Defaults to 640.
            stride (int, optional): Stride for overlapping patches; None stands for non-overlapping patches. Defaults to None.
            random_offset (int, optional): The amount of random offset applied to patch origin; useful for randomizing data in the training phase. Defaults to 0.
            annotations (pd.DataFrame, optional): Dataframe containing points annotations; must be provided if target_builder != None. Defaults to None.
            image_id (str, optional): the ID of this image in the annotations; if None, the image name is used. Defaults to None.
            target_builder (obj, optional): A *TargetBuilder for building and returning also training targets. Defaults to None.
            cache_targets (bool, optional): Whether to cache built targets; is incompatible with random_offset != 0. Defaults to False.
            transforms (callable, optional): A callable for applying transformations on patches. Defaults to None.
            max_cache_mem (int, optional): Cache size in bytes (only for HDF5). Defaults to None.
        """
        assert split in ('left', 'right', 'all'), "split must be one of ('left', 'right', 'all')"
        assert target_builder is None or annotations is not None, 'annotations must be != None if a target_builder is specified'
        assert not(cache_targets and (random_offset != 0)), 'cannot enable cache_targets when random_offset != 0'

        self.path = Path(path)
        self.as_gray = as_gray
        self.random_offset = random_offset
        self.target_builder = target_builder
        self.cache_targets = cache_targets
        self.transforms = transforms
        self.as_gray = as_gray
        self.split = split

        # hdf5 dataset
        if self.path.suffix.lower() in ('.h5', '.hdf5'):
            self.data = h5py.File(path, 'r', rdcc_nbytes=max_cache_mem)['data']
        else:  # image format
            self.data = io.imread(path, as_gray=self.as_gray).astype(np.float32)
            self.data *= 255. if self.as_gray else 1.  # gray values are stored between 0 and 1 by skimage's imread

        # patch size (height and width)
        self.patch_hw = (patch_size, patch_size) if patch_size else self.data.shape[:2]
        self.patch_hw = np.array(self.patch_hw).astype(np.int64)

        # windows stride size (height and width)
        self.stride_hw = np.array((stride, stride), dtype=np.int64) if stride else self.patch_hw

        # size of the region from which we take patches
        image_hw = np.array(self.data.shape[:2])
        image_half_hw = image_hw // np.array((1, 2))  # half only width
        if split == 'all':
            self.region_hw = image_hw
        elif split == 'left':
            self.region_hw = image_half_hw
        else:  # split == 'right':
            self.region_hw = image_hw - np.array((0, image_half_hw[1]))

        # the origin and limits of the region (split) of interest
        self.origin_yx = np.array((0, image_half_hw[1]) if self.split == 'right' else (0, 0))
        self.limits_yx = image_half_hw if self.split == 'left' else image_hw

        # keep only annotations of this image
        self.image_id = self.path.name if image_id is None else image_id
        self.annot = annotations.loc[[self.image_id]] \
            if annotations is not None and self.image_id in annotations.index else pd.DataFrame(columns=['Y', 'X'])

        # keep also annotations in the selected split (in split's coordinates)
        in_split = ((self.annot[['Y', 'X']] >= self.origin_yx) & (self.annot[['Y', 'X']] < self.limits_yx)).all(axis=1)
        self.split_annot = self.annot[in_split].copy()
        self.split_annot[['Y', 'X']] -= self.origin_yx

        # the number of patches in a row and a column
        self.num_patches = np.ceil(1 + ((self.region_hw - self.patch_hw) / self.stride_hw)).astype(np.int64)

        # dict to keep the target cache
        self._target_cache = {}
        
    def __len__(self):
        # total number of patches
        return self.num_patches.prod().item()
    
    def __getitem__(self, index):
        if self.cache_targets and (index in self._target_cache):
            datum, patch_info = self._target_cache[index]
        else:
            datum, patch_info = self._get_datum(index)
            if self.cache_targets:
                self._target_cache[index] = (datum, patch_info)

        if self.transforms:
            datum = self.transforms(datum)

        return (datum,) + patch_info

    def _get_datum(self, index):
        n_rows, n_cols = self.num_patches
        # row and col indices of the patch
        row_col_idx = np.array((index // n_cols, index % n_cols))

        # patch boundaries
        start_yx = self.origin_yx + self.stride_hw * row_col_idx
        if self.random_offset:
            start_yx += np.random.randint(-self.random_offset, self.random_offset, size=2)
            start_yx = np.clip(start_yx, (0, 0), self.limits_yx - self.patch_hw)
        end_yx = np.minimum(start_yx + self.patch_hw, self.limits_yx)
        (sy, sx), (ey, ex) = start_yx, end_yx

        # read patch
        patch = self.data[sy:ey, sx:ex] / np.array(255., dtype=np.float32)
        if patch.ndim == 2:
            patch = np.expand_dims(patch, axis=-1)  # add channels dimension
        patch_hw = np.array(patch.shape[:2])  # before padding

        # patch coordinates in the region space (useful for reconstructing the full region)
        local_start_yx = start_yx - self.origin_yx

        if self.target_builder:
            # gather annotations
            selector = self.annot.X.between(sx, ex) & self.annot.Y.between(sy, ey)
            locations = self.annot.loc[selector, ['Y', 'X']].values
            patch_locations = locations - start_yx

            # build target
            target = self.target_builder.build(patch_hw, patch_locations)

        # pad patch (in case of patches in last col/rows)
        py, px = - patch_hw % self.patch_hw
        pad = ((0, py), (0, px), (0, 0))

        patch = np.pad(patch, pad)  # defaults to zero padding

        if self.target_builder:
            datum = self.target_builder.pack(patch, target, pad=pad)
        else:
            datum = patch

        patch_info = (patch_hw, local_start_yx, self.region_hw, self.image_id)

        return datum, patch_info


class RandomAccessMultiImageDataset(ConcatDataset):

    @classmethod
    def from_paths_and_locs(cls, paths, locs, **kwargs):
        return cls([RandomAccessImageDataset(p, l, **kwargs) for p, l in zip(paths, locs)])
    
    def __init__(self, datasets):
        assert all(isinstance(d, RandomAccessImageDataset) for d in datasets), 'All datasets must be RandomAccessImageDataset.'
        super().__init__(datasets)   
    
    def num_images(self):
        return len(self.datasets)

    def __str__(self):
        s = f'{self.__class__.__name__}: ' \
            f'{len(self.datasets)} image(s), ' \
            f'{len(self)} patches'
        return s


class RandomAccessImageDataset(Dataset):
    """ Dataset that provides random access to patches belonging to a single big image file
        stored in TIFF or HDF5 format. """

    def __init__(
        self,
        path,
        locations,
        patch_size=64,
        as_gray=False,
        transforms=None,
        max_cache_mem=None
    ):
        """ Constructor.

        Args:
            path (str): Path to image or HDF5 file.
            locations (ndarray): (N,2)-shaped array of YX location to extract patches from.
            patch_size (int, optional): Size of the patch to be extracted. Defaults to 16.
            as_gray (bool, optional): Whether to load data as grayscale image; ignored for HDF5 data. Defaults to False.
            transforms (callable, optional): A callable to apply transformations to patches. Defaults to None.
            max_cache_mem (int, optional): Cache size in bytes (only for HDF5). Defaults to None.
        """

        self.path = Path(path)
        self.locations = locations
        self.patch_size = patch_size
        self.as_gray = as_gray
        self.transforms = transforms

        # hdf5 dataset
        if self.path.suffix.lower() in ('.h5', '.hdf5'):
            self.data = h5py.File(path, 'r', rdcc_nbytes=max_cache_mem)['data']
        else:  # image format
            self.data = io.imread(path, as_gray=self.as_gray).astype(np.float32)
            self.data *= 255. if self.as_gray else 1.  # gray values are stored between 0 and 1 by skimage's imread
<<<<<<< HEAD
        
=======
            
>>>>>>> 807e9fb9
        self.patch_hw = np.array((patch_size, patch_size), dtype=int)
        self.half_hw = self.patch_hw // 2
    
    def __len__(self):
        return len(self.locations)

    def __getitem__(self, index):
        y, x = self.locations[index]
        hy, hx = self.half_hw
        h, w = self.data.shape[:2]

        sy, sx = max(y - hy, 0), max(x - hx, 0)
        ey, ex = min(y + hy, h), min(x + hx, w)

        patch = self.data[sy:ey, sx:ex]
        if patch.ndim == 2:
            patch = np.expand_dims(patch, axis=-1)  # add channels dimension
        patch_hw = np.array(patch.shape[:2])
        py, px = - patch_hw % self.patch_hw

        if py or px:  # pad is needed
            pad = ((py if sy == 0 else 0, py if ey == h else 0),
                   (px if sx == 0 else 0, px if ex == w else 0),
                   (0,0))
            patch = np.pad(patch, pad)
        
        if self.transforms:
            patch = self.transforms(patch)
        
<<<<<<< HEAD
        return patch
=======
        return patch



# Testing code
if __name__ == "__main__":
    import torch
    from torchvision.utils import make_grid, save_image
    from torchvision.transforms import ToTensor

    data_path = 'data/perineuronal-nets/test/'
    image_name = '061_A1_s08_C1_crop.tif'
    path = data_path + 'fullFrames/' + image_name
    locations = pd.read_csv(data_path + 'annotations.csv', index_col=0).loc[image_name, ['Y', 'X']].values
    dset = RandomAccessImageDataset(path, locations, transforms=ToTensor())

    samples = torch.stack([dset[i] for i in range(64)])

    img = make_grid(samples, padding=2, normalize=True)
    save_image(img, 'pnn_samples.png')
>>>>>>> 807e9fb9
<|MERGE_RESOLUTION|>--- conflicted
+++ resolved
@@ -293,11 +293,7 @@
         else:  # image format
             self.data = io.imread(path, as_gray=self.as_gray).astype(np.float32)
             self.data *= 255. if self.as_gray else 1.  # gray values are stored between 0 and 1 by skimage's imread
-<<<<<<< HEAD
-        
-=======
-            
->>>>>>> 807e9fb9
+        
         self.patch_hw = np.array((patch_size, patch_size), dtype=int)
         self.half_hw = self.patch_hw // 2
     
@@ -327,27 +323,4 @@
         if self.transforms:
             patch = self.transforms(patch)
         
-<<<<<<< HEAD
-        return patch
-=======
-        return patch
-
-
-
-# Testing code
-if __name__ == "__main__":
-    import torch
-    from torchvision.utils import make_grid, save_image
-    from torchvision.transforms import ToTensor
-
-    data_path = 'data/perineuronal-nets/test/'
-    image_name = '061_A1_s08_C1_crop.tif'
-    path = data_path + 'fullFrames/' + image_name
-    locations = pd.read_csv(data_path + 'annotations.csv', index_col=0).loc[image_name, ['Y', 'X']].values
-    dset = RandomAccessImageDataset(path, locations, transforms=ToTensor())
-
-    samples = torch.stack([dset[i] for i in range(64)])
-
-    img = make_grid(samples, padding=2, normalize=True)
-    save_image(img, 'pnn_samples.png')
->>>>>>> 807e9fb9
+        return patch