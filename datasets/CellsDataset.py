import collections
from pathlib import Path
import random

import numpy as np
import pandas as pd
from skimage import io

from datasets.patched_datasets import PatchedImageDataset, PatchedMultiImageDataset
from methods.segmentation.target_builder import SegmentationTargetBuilder
from methods.detection.target_builder import DetectionTargetBuilder
from methods.density.target_builder import DensityTargetBuilder
from methods.countmap.target_builder import CountmapTargetBuilder


class CellsDataset(PatchedMultiImageDataset):
    """ Dataset class implementation for the following cells datasets: VGG, MBM, ADI, BCD
    """

    def __init__(
            self,
            root='data/vgg-cells',
            split='all',
            max_num_train_val_sample=30,   
            num_test_samples=10,
            split_seed=None,
            num_samples=None,
            target_=None,
            target_params={},
            cache_targets=False,
            transforms=None,
            as_gray=False,
    ):

        target = target_  # XXX TOREMOVE for hydra bug

        assert target in (None, 'segmentation', 'detection', 'density', 'countmap'), f'Unsupported target type: {target}'
        assert split in (
        'all', 'train', 'validation', 'test'), "Split must be one of ('train', 'validation', 'test', 'all')"
        assert split == 'all' or ((split_seed is not None) and (
                    num_samples is not None)), "You must supply split_seed and num_samples when split != 'all'"
        assert split == 'all' or (isinstance(num_samples, collections.abc.Sequence) and len(
            num_samples) == 2), 'num_samples must be a tuple of two ints'
        assert split == 'all' or sum(num_samples) <= max_num_train_val_sample, \
            f'n_train + n_val samples must be <= {max_num_train_val_sample}'

        self.root = Path(root)

        self.split = split
        self.split_seed = None
        self.num_samples = num_samples
        self.num_test_samples = num_test_samples

        self.transforms = transforms
        self.as_gray = as_gray

        self.target = target
        self.target_params = target_params

        if target == 'segmentation':
            target_builder = SegmentationTargetBuilder
        elif target == 'detection':
            target_builder = DetectionTargetBuilder
        elif target == 'density':
            target_builder = DensityTargetBuilder
        elif target == 'countmap':
            target_builder = CountmapTargetBuilder

        self.target_builder = target_builder(**target_params) if target else None

        # get list of images in the given split
        self.image_paths = self._get_images_in_split()

        # load pandas dataframe containing dot annotations
        self.annot = pd.read_csv(Path(self.root / 'annotations.csv'))
        self.annot = self.annot.set_index('imgName')

        data_params = dict(
            split='all',
            patch_size=None,
            annotations=self.annot,
            target_builder=self.target_builder,
            transforms=self.transforms,
            cache_targets=cache_targets,
            as_gray=as_gray,
        )
        datasets = [PatchedImageDataset(p, **data_params) for p in self.image_paths]
        super().__init__(datasets)

    def __len__(self):
        return len(self.image_paths)

    def _get_images_in_split(self):
        image_paths = self.root.glob('imgs/*cell.*')
        image_paths = sorted(image_paths)

        if self.split == 'all':
            return image_paths

        # reproducible shuffle
        random.Random(self.split_seed).shuffle(image_paths)

        n_train_samples, n_val_samples = self.num_samples
        if self.split == 'train':
            return image_paths[:n_train_samples]
        elif self.split == 'validation':
            return image_paths[n_train_samples:n_train_samples + n_val_samples]
        else:  # elif self.split == 'test':
<<<<<<< HEAD
            if n_train >= 0 and n_val >= 0:
                start, end = n_train + n_val, n_train + n_val + self.num_test_samples
            elif n_train >= 0 and n_val < 0:
                start, end = n_train, n_train + self.num_test_samples
            elif n_train < 0 and n_val >= 0:
                start, end = n_val, n_val + self.num_test_samples
            else:  # n_train_samples < 0 and n_val_samples < 0:
                start, end = None, self.num_test_samples

        return image_paths[start:end]
=======
            return image_paths[n_train_samples + n_val_samples:n_train_samples + n_val_samples + self.num_test_samples]



# Testing Code
if __name__ == "__main__":
    from methods.density.utils import normalize_map
    from methods.points.utils import draw_points
    from skimage import io
    from tqdm import trange
    from methods.detection.transforms import RandomVerticalFlip, RandomHorizontalFlip, Compose, ToTensor
    import torchvision.transforms
    import os

    # Check data loading for detection
    ######################################
    # Side --> MBM=20, VGG=12, BCD=30, ADIPOCYTE=12
    data_path="data/mbm-cells"
    side = 20
    target_params = {
        'side': side,
    }
    as_gray = False
    transforms = Compose([
        RandomHorizontalFlip(),
        RandomVerticalFlip(),
        ToTensor(),
    ])
    dataset = CellsDataset(target_='detection', target_params=target_params, transforms=transforms, root=data_path, as_gray=as_gray)
    print(dataset)

    for i in trange(0, 40, 2):
        datum, patch_hw, start_yx, image_hw, image_id = dataset[i]
        image, boxes = datum
        image = image.cpu().detach().permute(1, 2, 0).numpy()

        image = (255 * image).astype(np.uint8)
        centers = (boxes[:, :2] + boxes[:, 2:]) / 2
        image = draw_points(image, centers, radius=int(side/2))
        io.imsave(os.path.dirname(__file__) + '/trash/debug/annot_' + image_id, image)
        
        # break

    # Check data loading for segmentation
    ######################################
    # Radius --> MBM=12, VGG=5, BCD=15, ADIPOCYTE=5
    # Radius_Ignore --> MBM=15, VGG=6, BCD=18, ADIPOCYTE=6
    # Sigma_Bal --> MBM=5, VGG=3, BCD=7, ADIPOCYTE=3
    # Sep_Width --> MBM=1, VGG=1, BCD=2, ADIPOCYTE=1
    # Sigma_Sep --> MBM=4, VGG=3, BCD=8, ADIPOCYTE=3
    data_path="data/mbm-cells"
    radius = 12
    radius_ignore = 15
    sigma_bal = 5
    sep_width = 1
    sigma_sep = 4
    target_params = {
                        'radius': radius,         # radius (in px) of the dot placed on a cell in the segmentation map
                        'radius_ignore': radius_ignore,  # radius (in px) of the 'ignore' zone surrounding the cell
                        'v_bal': 0.1,         # weight of the loss of bg pixels
                        'sigma_bal': sigma_bal,       # gaussian stddev (in px) to blur loss weights of bg pixels near fg pixels
                        'sep_width': sep_width,       # width (in px) of bg ridge separating two overlapping foreground cells
                        'sigma_sep': sigma_sep,       # gaussian stddev (in px) to blur loss weights of bg pixels near bg ridge pixels
                        'lambda_sep': 50  
                    }
    as_gray = False
    transforms = torchvision.transforms.Compose([
        torchvision.transforms.ToTensor(),
        torchvision.transforms.RandomHorizontalFlip(),
        torchvision.transforms.RandomVerticalFlip(),
    ])
    dataset = CellsDataset(target_='segmentation', root=data_path, target_params=target_params, transforms=transforms, as_gray=as_gray)
    print(dataset)

    for i in trange(0, 40, 2):
        datum, patch_hw, start_yx, image_hw, image_id = dataset[i]
        n_channels = datum.shape[0]
        image, segmentation_map, weights_map = datum.split((n_channels - 2, 1, 1), dim=0)
        image, segmentation_map, weights_map = image.cpu().detach().permute(1, 2, 0).numpy(), segmentation_map.cpu().detach().permute(1, 2, 0).numpy(), weights_map.cpu().detach().permute(1, 2, 0).numpy()

        image = (255 * image).astype(np.uint8)
        io.imsave(os.path.dirname(__file__) + '/trash/debug/image_segm_' + image_id, image)
        segmentation_map = (255 * normalize_map(segmentation_map)).astype(np.uint8)
        weights_map = (255 * normalize_map(weights_map)).astype(np.uint8)
        io.imsave(os.path.dirname(__file__) + '/trash/debug/segm_' + image_id, segmentation_map)
        io.imsave(os.path.dirname(__file__) + '/trash/debug/segm_weights_' + image_id, weights_map)

        # break
    
    # Check data loading for density
    ######################################
    # Sigma --> MBM=10, VGG=5, BCD=15, ADIPOCYTE=5, BCD=15
    # K_Size --> MBM=51, VGG=41, BCD=, ADIPOCYTE=41, BCD=81
    data_path="data/mbm-cells"
    sigma = 10
    k_size = 51
    target_params = {
        'k_size': k_size,
        'sigma': sigma,
        'method': 'reflect',
    }
    as_gray = False
    transforms = torchvision.transforms.Compose([
        torchvision.transforms.ToTensor(),
        torchvision.transforms.RandomHorizontalFlip(),
        torchvision.transforms.RandomVerticalFlip(),
    ])
    dataset = CellsDataset(target_='density', target_params=target_params, transforms=transforms, root=data_path, as_gray=as_gray)
    print(dataset)
    
    for i in trange(0, 40, 1):
        datum, patch_hw, start_yx, image_hw, image_id = dataset[i]
        n_channels = datum.shape[0]
        image, dmap = datum.split((n_channels - 1, 1), dim=0)
        image, dmap = image.cpu().detach().permute(1, 2, 0).numpy(), dmap.cpu().detach().permute(1, 2, 0).numpy()

        image = (255 * image).astype(np.uint8)
        io.imsave(os.path.dirname(__file__) + '/trash/debug/image_den_' + image_id, image)
        dmap = (255 * normalize_map(dmap.squeeze())).astype(np.uint8)
        io.imsave(os.path.dirname(__file__) + '/trash/debug/den_' + image_id, dmap)
    
        # break
>>>>>>> 807e9fb9
<|MERGE_RESOLUTION|>--- conflicted
+++ resolved
@@ -2,9 +2,7 @@
 from pathlib import Path
 import random
 
-import numpy as np
 import pandas as pd
-from skimage import io
 
 from datasets.patched_datasets import PatchedImageDataset, PatchedMultiImageDataset
 from methods.segmentation.target_builder import SegmentationTargetBuilder
@@ -100,13 +98,12 @@
         # reproducible shuffle
         random.Random(self.split_seed).shuffle(image_paths)
 
-        n_train_samples, n_val_samples = self.num_samples
+        n_train, n_val = self.num_samples
         if self.split == 'train':
-            return image_paths[:n_train_samples]
+            return image_paths[:n_train]
         elif self.split == 'validation':
-            return image_paths[n_train_samples:n_train_samples + n_val_samples]
+            return image_paths[n_train:n_train + n_val]
         else:  # elif self.split == 'test':
-<<<<<<< HEAD
             if n_train >= 0 and n_val >= 0:
                 start, end = n_train + n_val, n_train + n_val + self.num_test_samples
             elif n_train >= 0 and n_val < 0:
@@ -116,128 +113,4 @@
             else:  # n_train_samples < 0 and n_val_samples < 0:
                 start, end = None, self.num_test_samples
 
-        return image_paths[start:end]
-=======
-            return image_paths[n_train_samples + n_val_samples:n_train_samples + n_val_samples + self.num_test_samples]
-
-
-
-# Testing Code
-if __name__ == "__main__":
-    from methods.density.utils import normalize_map
-    from methods.points.utils import draw_points
-    from skimage import io
-    from tqdm import trange
-    from methods.detection.transforms import RandomVerticalFlip, RandomHorizontalFlip, Compose, ToTensor
-    import torchvision.transforms
-    import os
-
-    # Check data loading for detection
-    ######################################
-    # Side --> MBM=20, VGG=12, BCD=30, ADIPOCYTE=12
-    data_path="data/mbm-cells"
-    side = 20
-    target_params = {
-        'side': side,
-    }
-    as_gray = False
-    transforms = Compose([
-        RandomHorizontalFlip(),
-        RandomVerticalFlip(),
-        ToTensor(),
-    ])
-    dataset = CellsDataset(target_='detection', target_params=target_params, transforms=transforms, root=data_path, as_gray=as_gray)
-    print(dataset)
-
-    for i in trange(0, 40, 2):
-        datum, patch_hw, start_yx, image_hw, image_id = dataset[i]
-        image, boxes = datum
-        image = image.cpu().detach().permute(1, 2, 0).numpy()
-
-        image = (255 * image).astype(np.uint8)
-        centers = (boxes[:, :2] + boxes[:, 2:]) / 2
-        image = draw_points(image, centers, radius=int(side/2))
-        io.imsave(os.path.dirname(__file__) + '/trash/debug/annot_' + image_id, image)
-        
-        # break
-
-    # Check data loading for segmentation
-    ######################################
-    # Radius --> MBM=12, VGG=5, BCD=15, ADIPOCYTE=5
-    # Radius_Ignore --> MBM=15, VGG=6, BCD=18, ADIPOCYTE=6
-    # Sigma_Bal --> MBM=5, VGG=3, BCD=7, ADIPOCYTE=3
-    # Sep_Width --> MBM=1, VGG=1, BCD=2, ADIPOCYTE=1
-    # Sigma_Sep --> MBM=4, VGG=3, BCD=8, ADIPOCYTE=3
-    data_path="data/mbm-cells"
-    radius = 12
-    radius_ignore = 15
-    sigma_bal = 5
-    sep_width = 1
-    sigma_sep = 4
-    target_params = {
-                        'radius': radius,         # radius (in px) of the dot placed on a cell in the segmentation map
-                        'radius_ignore': radius_ignore,  # radius (in px) of the 'ignore' zone surrounding the cell
-                        'v_bal': 0.1,         # weight of the loss of bg pixels
-                        'sigma_bal': sigma_bal,       # gaussian stddev (in px) to blur loss weights of bg pixels near fg pixels
-                        'sep_width': sep_width,       # width (in px) of bg ridge separating two overlapping foreground cells
-                        'sigma_sep': sigma_sep,       # gaussian stddev (in px) to blur loss weights of bg pixels near bg ridge pixels
-                        'lambda_sep': 50  
-                    }
-    as_gray = False
-    transforms = torchvision.transforms.Compose([
-        torchvision.transforms.ToTensor(),
-        torchvision.transforms.RandomHorizontalFlip(),
-        torchvision.transforms.RandomVerticalFlip(),
-    ])
-    dataset = CellsDataset(target_='segmentation', root=data_path, target_params=target_params, transforms=transforms, as_gray=as_gray)
-    print(dataset)
-
-    for i in trange(0, 40, 2):
-        datum, patch_hw, start_yx, image_hw, image_id = dataset[i]
-        n_channels = datum.shape[0]
-        image, segmentation_map, weights_map = datum.split((n_channels - 2, 1, 1), dim=0)
-        image, segmentation_map, weights_map = image.cpu().detach().permute(1, 2, 0).numpy(), segmentation_map.cpu().detach().permute(1, 2, 0).numpy(), weights_map.cpu().detach().permute(1, 2, 0).numpy()
-
-        image = (255 * image).astype(np.uint8)
-        io.imsave(os.path.dirname(__file__) + '/trash/debug/image_segm_' + image_id, image)
-        segmentation_map = (255 * normalize_map(segmentation_map)).astype(np.uint8)
-        weights_map = (255 * normalize_map(weights_map)).astype(np.uint8)
-        io.imsave(os.path.dirname(__file__) + '/trash/debug/segm_' + image_id, segmentation_map)
-        io.imsave(os.path.dirname(__file__) + '/trash/debug/segm_weights_' + image_id, weights_map)
-
-        # break
-    
-    # Check data loading for density
-    ######################################
-    # Sigma --> MBM=10, VGG=5, BCD=15, ADIPOCYTE=5, BCD=15
-    # K_Size --> MBM=51, VGG=41, BCD=, ADIPOCYTE=41, BCD=81
-    data_path="data/mbm-cells"
-    sigma = 10
-    k_size = 51
-    target_params = {
-        'k_size': k_size,
-        'sigma': sigma,
-        'method': 'reflect',
-    }
-    as_gray = False
-    transforms = torchvision.transforms.Compose([
-        torchvision.transforms.ToTensor(),
-        torchvision.transforms.RandomHorizontalFlip(),
-        torchvision.transforms.RandomVerticalFlip(),
-    ])
-    dataset = CellsDataset(target_='density', target_params=target_params, transforms=transforms, root=data_path, as_gray=as_gray)
-    print(dataset)
-    
-    for i in trange(0, 40, 1):
-        datum, patch_hw, start_yx, image_hw, image_id = dataset[i]
-        n_channels = datum.shape[0]
-        image, dmap = datum.split((n_channels - 1, 1), dim=0)
-        image, dmap = image.cpu().detach().permute(1, 2, 0).numpy(), dmap.cpu().detach().permute(1, 2, 0).numpy()
-
-        image = (255 * image).astype(np.uint8)
-        io.imsave(os.path.dirname(__file__) + '/trash/debug/image_den_' + image_id, image)
-        dmap = (255 * normalize_map(dmap.squeeze())).astype(np.uint8)
-        io.imsave(os.path.dirname(__file__) + '/trash/debug/den_' + image_id, dmap)
-    
-        # break
->>>>>>> 807e9fb9
+        return image_paths[start:end]