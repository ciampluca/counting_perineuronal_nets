# -*- coding: utf-8 -*-
from functools import partial
import logging
import math
from pathlib import Path

import hydra
import numpy as np
import pandas as pd
from PIL import Image, ImageDraw, ImageFont
from skimage import io
import torch
from torchvision.ops import boxes as box_ops
from tqdm import tqdm

from ..points.metrics import detection_and_counting
from ..points.match import match
from ..points.utils import draw_groundtruth_and_predictions
from .metrics import dice_jaccard
from .utils import check_empty_images, build_coco_compliant_batch, reduce_dict

tqdm = partial(tqdm, dynamic_ncols=True)

# creating logger
log = logging.getLogger(__name__)


def _save_image_with_boxes(image, image_id, det_boxes, gt_boxes, cfg):

    debug_dir = Path('output_debug')
    debug_dir.mkdir(exist_ok=True)

    image = (255 * image.squeeze()).astype(np.uint8)
    pil_image = Image.fromarray(image).convert("RGB")
    draw = ImageDraw.Draw(pil_image)

    for box in gt_boxes:
<<<<<<< HEAD
=======
        box = [max(min(x, 499), 1) for x in box]  # clipping
>>>>>>> 807e9fb9
        draw.rectangle(box, outline='red', width=cfg.misc.bb_outline_width)

    for box in det_boxes:
        draw.rectangle(box, outline='green', width=cfg.misc.bb_outline_width)

    # Add text to image
    text = f"Det Num of Cells: {len(det_boxes)}, GT Num of Cells: {len(gt_boxes)}"

    font_path = str(Path(hydra.utils.get_original_cwd()) / "font/LEMONMILK-RegularItalic.otf")
    font = ImageFont.truetype(font_path, cfg.misc.font_size)

    text_pos = cfg.misc.text_pos
    draw.text((text_pos, text_pos), text=text, font=font, fill=(0, 191, 255))
    pil_image.save(debug_dir / image_id)


def train_one_epoch(dataloader, model, optimizer, device, writer, epoch, cfg):
    """ Trains the model for one epoch. """
    model.train()
    optimizer.zero_grad()

    metrics = []
    n_batches = len(dataloader)
    progress = tqdm(dataloader, desc='TRAIN', leave=False)
    for i, sample in enumerate(progress):
        # splits input and target building them to be coco compliant
        images, targets = build_coco_compliant_batch(sample[0])
        images = [i.to(device) for i in images]
        targets = [{k: v.to(device) for k, v in t.items()} for t in targets]

        # In case of empty images (i.e, without bbs), we handle them as negative images
        # (i.e., images with only background and no object), creating a fake object that represent the background
        # class and does not affect training
        # https://discuss.pytorch.org/t/torchvision-faster-rcnn-empty-training-images/46935/12
        targets = check_empty_images(targets)

        loss_dict = model(images, targets)

        losses = sum(loss for loss in loss_dict.values())
        # reduce losses over all GPUs for logging purposes
        loss_dict_reduced = reduce_dict(loss_dict)
        losses_reduced = sum(loss for loss in loss_dict_reduced.values())
        loss_value = losses_reduced.item()

        if not math.isfinite(loss_value):
            log.error(f"Loss is {loss_value}, stopping training")
            exit(1)  # XXX this breaks hydra multirun

        losses.backward()

        batch_metrics = {'loss': loss_value}
        metrics.append(batch_metrics)

        postfix = {metric: f'{value:.3f}' for metric, value in batch_metrics.items()}
        progress.set_postfix(postfix)

        if (i + 1) % cfg.optim.batch_accumulation == 0:
            torch.nn.utils.clip_grad_norm_(model.parameters(), 50)
            optimizer.step()
            optimizer.zero_grad()

        if (i + 1) % cfg.optim.log_every == 0:
            batch_metrics.update({'lr': optimizer.param_groups[0]['lr']})
            n_iter = epoch * n_batches + i
            for metric, value in batch_metrics.items():
                writer.add_scalar(f'train/{metric}', value, n_iter)

    metrics = pd.DataFrame(metrics).mean(axis=0).to_dict()
    metrics = {k: {'value': v, 'threshold': None} for k, v in metrics.items()}
    return metrics


@torch.no_grad()
def validate(dataloader, model, device, epoch, cfg):
    """ Evaluate model on validation data. """
    model.eval()
    validation_device = cfg.optim.val_device

    @torch.no_grad()
    def process_fn(batch):
        # splits input and target building them to be coco compliant
        images, targets = build_coco_compliant_batch(batch)
        images = [i.to(device) for i in images]

        predictions = model(images)

        # prepare data for validation
        images = torch.stack(images)
        images = images.movedim(1, -1).to(validation_device)  # channel dim as last
        targets_bbs = [t['boxes'].to(validation_device) for t in targets]
        predictions_bbs = [p['boxes'].to(validation_device) for p in predictions]
        predictions_scores = [p['scores'].to(validation_device) for p in predictions]

        processed_batch = (images, targets_bbs, predictions_bbs, predictions_scores)
        return processed_batch

    def collate_fn(image_info, image_patches):
        image_id, image_hw = image_info

        image = None
        normalization_map = None
        boxes = []
        scores = []

        # build full image with preds from patches
        for (patch_hw, start_yx), (patch, _, patch_boxes, patch_scores) in image_patches:

            if image is None:
                in_channels = patch.shape[-1]
                in_hwc = image_hw + (in_channels,)

                image = torch.empty(in_hwc, dtype=torch.float32, device=validation_device)
                normalization_map = torch.zeros(image_hw, dtype=torch.float32, device=validation_device)

            (y, x), (h, w) = start_yx, patch_hw
            image[y:y+h, x:x+w] = patch[:h, :w]
            normalization_map[y:y+h, x:x+w] += 1.0
            if patch_boxes.nelement() != 0:
                patch_boxes += torch.as_tensor([x, y, x, y], device=validation_device)
                boxes.append(patch_boxes)
                scores.append(patch_scores)

        boxes = torch.cat(boxes) if len(boxes) else torch.empty(0, 4, dtype=torch.float32)
        scores = torch.cat(scores) if len(scores) else torch.empty(0, dtype=torch.float32)

        # progress.set_description('EVAL (cleaning)')
        # remove boxes with center outside the image     
        image_wh = torch.tensor(image_hw[::-1], device=validation_device)
        boxes_center = (boxes[:, :2] + boxes[:, 2:]) / 2
        boxes_center = boxes_center.round().long()
        keep = (boxes_center < image_wh).all(axis=1)

        boxes = boxes[keep]
        scores = scores[keep]
        boxes_center = boxes_center[keep]  # we need those later

        # clip boxes to image limits
        ih, iw = image_hw
        l = torch.tensor([[0, 0, 0, 0]], device=validation_device)
        u = torch.tensor([[iw, ih, iw, ih]], device=validation_device)   
        boxes = torch.max(l, torch.min(boxes, u))

        # filter boxes in the overlapped areas using nms
        xc, yc = boxes_center.T
        in_overlap_zone = normalization_map[yc, xc] != 1.0

        boxes_in_overlap = boxes[in_overlap_zone]
        scores_in_overlap = scores[in_overlap_zone]
        keep = box_ops.nms(boxes_in_overlap, scores_in_overlap, iou_threshold=cfg.model.module.nms)

        boxes = torch.cat((boxes[~in_overlap_zone], boxes_in_overlap[keep]))
        scores = torch.cat((scores[~in_overlap_zone], scores_in_overlap[keep]))

        image = image.cpu().numpy()
        boxes = boxes.cpu().numpy()
        scores = scores.cpu().numpy()

        # cleaning
        del normalization_map

        return image_id, image_hw, image, boxes, scores

    metrics = []
    thr_metrics = []

    processed_images = dataloader.dataset.process_per_patch(dataloader, process_fn, collate_fn)
    n_images = dataloader.dataset.num_images()
    progress = tqdm(processed_images, total=n_images, desc='EVAL (patches)', leave=False)
    for image_id, image_hw, image, boxes, scores in progress:
        # compute metrics
        progress.set_description('EVAL (metrics)')

        # threshold-dependent metrics
        image_thr_metrics = []

        groundtruth = dataloader.dataset.annot.loc[[image_id]]
        gt_points = groundtruth[['X', 'Y']].values

        half_box = cfg.data.validation.target_params.side / 2
        gt_boxes = np.hstack((gt_points - half_box, gt_points + half_box))

        if cfg.optim.debug and epoch % cfg.optim.debug == 0:
            _save_image_with_boxes(image, image_id, boxes, gt_boxes, cfg)

        thrs = torch.linspace(0, 1, 21).tolist() + [2, ]
        progress_thrs = tqdm(thrs, desc='thr', leave=False)
        for thr in progress_thrs:
            progress_thrs.set_description(f'thr={thr:.2f} (det)')

            keep = scores >= thr
            thr_boxes = boxes[keep]
            thr_scores = scores[keep]

            # segmentation metrics
            dice, jaccard = dice_jaccard(gt_boxes, thr_boxes, thr_scores, image_hw, thr=thr)

            segm_metrics = {
                'segm/dice': dice.item(),
                'segm/jaccard': jaccard.item()
            }

            # counting metrics
            localizations = (thr_boxes[:, :2] + thr_boxes[:, 2:]) / 2
            localizations = pd.DataFrame(localizations, columns=['X', 'Y'])
            localizations['score'] = thr_scores

            tolerance = 1.25 * half_box  # min distance to match points
            groundtruth_and_predictions = match(groundtruth, localizations, tolerance)
            count_pdet_metrics = detection_and_counting(groundtruth_and_predictions, image_hw=image_hw)

            image_thr_metrics.append({
                'image_id': image_id,
                'thr': thr,
                **segm_metrics,
                **count_pdet_metrics
            })

        pr = pd.DataFrame(image_thr_metrics).sort_values('pdet/recall', ascending=False)
        recalls = pr['pdet/recall'].values
        precisions = pr['pdet/precision'].values
        average_precision = - np.sum(np.diff(recalls) * precisions[:-1])  # sklearn's ap

        # accumulate full image metrics
        metrics.append({
            'image_id': image_id,
            'pdet/average_precision': average_precision.item(),
        })

        thr_metrics.extend(image_thr_metrics)

        progress.set_description('EVAL (patches)')

    # average among images
    metrics = pd.DataFrame(metrics).set_index('image_id')
    metrics = metrics.mean(axis=0).to_dict()
    metrics = {k: {'value': v, 'threshold': None} for k, v in metrics.items()}

    # pick best threshold metrics
    thr_metrics = pd.DataFrame(thr_metrics).set_index(['image_id', 'thr'])
    mean_thr_metrics = thr_metrics.pivot_table(index='thr', values=thr_metrics.columns, aggfunc='mean')

    best_thr_metrics = mean_thr_metrics.aggregate({
        'segm/dice': max,
        'segm/jaccard': max,
        'pdet/precision': max,
        'pdet/recall': max,
        'pdet/f1_score': max,
        'count/err': lambda x: min(x, key=abs),
        'count/mae': min,
        'count/mse': min,
        'count/mare': min,
        **{f'count/game-{l}': min for l in range(6)}
    }).to_dict()

    best_thrs = mean_thr_metrics.aggregate({
        'segm/dice': 'idxmax',
        'segm/jaccard': 'idxmax',
        'pdet/precision': 'idxmax',
        'pdet/recall': 'idxmax',
        'pdet/f1_score': 'idxmax',
        'count/err': lambda x: x.abs().idxmin(),
        'count/mae': 'idxmin',
        'count/mse': 'idxmin',
        'count/mare': 'idxmin',
        **{f'count/game-{l}': 'idxmin' for l in range(6)}
    }).to_dict()

    best_thr_metrics = {k: {'value': v, 'threshold': best_thrs[k]} for k, v in best_thr_metrics.items()}
    metrics.update(best_thr_metrics)

    return metrics


@torch.no_grad()
def predict(dataloader, model, device, cfg, outdir, debug=False):
    """ Make predictions on data. """
    model.eval()

    @torch.no_grad()
    def process_fn(patches):
        inputs = list(i.to(device) for i in patches)
        predictions = model(inputs)
        # prepare data
        patches = patches.movedim(1, -1)  # channels as last dim
        boxes = [p['boxes'].to(device) for p in predictions]
        scores = [p['scores'].to(device) for p in predictions]
        return patches, boxes, scores

    def collate_fn(image_info, image_patches):
        image_id, image_hw = image_info
        
        image = None
        normalization_map = None
        boxes = []
        scores = []

        # build full image with preds from patches
        for (patch_hw, start_yx), (patch, patch_boxes, patch_scores) in image_patches:

            if image is None:
                in_channels = patch.shape[-1]
                in_hwc = image_hw + (in_channels,)

                image = torch.empty(in_hwc, dtype=torch.float32, device=device)
                normalization_map = torch.zeros(image_hw, dtype=torch.float32, device=device)

            (y, x), (h, w) = start_yx, patch_hw
            image[y:y+h, x:x+w] = patch[:h, :w]
            normalization_map[y:y+h, x:x+w] += 1.0
            if patch_boxes.nelement() != 0:
                patch_boxes += torch.as_tensor([x, y, x, y], device=device)
                boxes.append(patch_boxes)
                scores.append(patch_scores)

        boxes = torch.cat(boxes) if len(boxes) else torch.empty(0, 4, dtype=torch.float32, device=device)
        scores = torch.cat(scores) if len(scores) else torch.empty(0, dtype=torch.float32, device=device)

        # progress.set_description('PRED (cleaning)')
        # remove boxes with center outside the image     
        image_wh = torch.tensor(image_hw[::-1], device=device)
        boxes_center = (boxes[:, :2] + boxes[:, 2:]) / 2
        boxes_center = boxes_center.round().long()
        keep = (boxes_center < image_wh).all(axis=1)

        boxes = boxes[keep]
        scores = scores[keep]
        boxes_center = boxes_center[keep]  # we need those later

        # clip boxes to image limits
        ih, iw = image_hw
        l = torch.tensor([[0, 0, 0, 0]], device=device)
        u = torch.tensor([[iw, ih, iw, ih]], device=device)
        boxes = torch.max(l, torch.min(boxes, u))

        # filter boxes in the overlapped areas using nms
        xc, yc = boxes_center.T
        in_overlap_zone = normalization_map[yc, xc] != 1.0

        boxes_in_overlap = boxes[in_overlap_zone]
        scores_in_overlap = scores[in_overlap_zone]
        keep = box_ops.nms(boxes_in_overlap, scores_in_overlap, iou_threshold=cfg.model.module.nms)

        boxes = torch.cat((boxes[~in_overlap_zone], boxes_in_overlap[keep]))
        scores = torch.cat((scores[~in_overlap_zone], scores_in_overlap[keep]))

        image = image.cpu().numpy()
        boxes = boxes.cpu().numpy()
        scores = scores.cpu().numpy()

        # cleaning
        del normalization_map

        return image_id, image_hw, image, boxes, scores

    all_metrics = []
    all_gt_and_preds = []
    thrs = np.linspace(0, 1, 201).tolist() + [2]

    processed_images = dataloader.dataset.process_per_patch(dataloader, process_fn, collate_fn)
    n_images = dataloader.dataset.num_images()
    progress = tqdm(processed_images, total=n_images, desc='PRED (patches)', leave=False)
    for image_id, image_hw, image, boxes, scores in progress:
        image = (255 * image).astype(np.uint8)

        # TODO: check when there are no anns in the image
        groundtruth = dataloader.dataset.annot.loc[[image_id]].copy()
        if 'AV' in groundtruth.columns:  # for the PNN dataset only
            groundtruth['agreement'] = groundtruth.loc[:, 'AV':'VT'].sum(axis=1)

        if outdir and debug:  # debug
            outdir.mkdir(parents=True, exist_ok=True)
            io.imsave(outdir / image_id, image)

        localizations = (boxes[:, :2] + boxes[:, 2:]) / 2
        localizations = pd.DataFrame(localizations, columns=['X', 'Y'])
        localizations['score'] = scores

        image_metrics = []
        image_gt_and_preds = []
        thr_progress = tqdm(thrs, leave=False)
        for thr in thr_progress:
            thr_progress.set_description(f'thr={thr:.2f}')

            thresholded_localizations = localizations[localizations.score >= thr].reset_index()

            # match groundtruths and predictions
            tolerance = 1.25 * (cfg.data.validation.target_params.side / 2)  # min distance to match points
            groundtruth_and_predictions = match(groundtruth, thresholded_localizations, tolerance)

            groundtruth_and_predictions['imgName'] = groundtruth_and_predictions.imgName.fillna(image_id)
            groundtruth_and_predictions['thr'] = thr
            image_gt_and_preds.append(groundtruth_and_predictions)

            # compute metrics
            metrics = detection_and_counting(groundtruth_and_predictions, image_hw=image_hw)
            metrics['thr'] = thr
            metrics['imgName'] = image_id

            image_metrics.append(metrics)

        all_metrics.extend(image_metrics)
        all_gt_and_preds.extend(image_gt_and_preds)

        if outdir and debug:
            outdir.mkdir(parents=True, exist_ok=True)

            # pick a threshold and draw that prediction set
            best_thr = pd.DataFrame(image_metrics).set_index('thr')['count/game-3'].idxmin()
            gp = pd.concat(image_gt_and_preds, ignore_index=True)
            gp = gp[gp.thr == best_thr]

            radius = cfg.data.validation.target_params.side // 2
            image = draw_groundtruth_and_predictions(image, gp, radius=radius, marker='square')
            io.imsave(outdir / f'annot_{image_id}', image)

    all_metrics = pd.DataFrame(all_metrics)
    all_gp = pd.concat(all_gt_and_preds, ignore_index=True)

    if outdir:
        outdir.mkdir(parents=True, exist_ok=True)
        all_gp.to_csv(outdir / 'all_gt_preds.csv.gz')
        all_metrics.to_csv(outdir / 'all_metrics.csv.gz')


@torch.no_grad()
def predict_points(dataloader, model, device, threshold, cfg):
    """ Predict and find points. """
    model.eval()

    @torch.no_grad()
    def process_fn(patches):
        predictions = model([i.to(device) for i in patches])
        boxes = [p['boxes'] for p in predictions]
        scores = [p['scores'] for p in predictions]
        return boxes, scores

    def collate_fn(image_info, image_patches):
        image_id, image_hw = image_info
        normalization_map = torch.zeros(image_hw, dtype=torch.float32, device=device)
        boxes = []
        scores = []

        # build full image with preds from patches
        for (patch_hw, start_yx), (patch_boxes, patch_scores) in image_patches:
            (y, x), (h, w) = start_yx, patch_hw
            normalization_map[y:y+h, x:x+w] += 1.0
            if patch_boxes.nelement() != 0:
                patch_boxes += torch.as_tensor([x, y, x, y], device=device)
                boxes.append(patch_boxes)
                scores.append(patch_scores)

        boxes = torch.cat(boxes) if len(boxes) else torch.empty(0, 4, dtype=torch.float32, device=device)
        scores = torch.cat(scores) if len(scores) else torch.empty(0, dtype=torch.float32, device=device)

        # progress.set_description('PRED (cleaning)')
        # remove boxes with center outside the image     
        image_wh = torch.tensor(image_hw[::-1], device=device)
        boxes_center = (boxes[:, :2] + boxes[:, 2:]) / 2
        boxes_center = boxes_center.round().long()
        keep = (boxes_center < image_wh).all(axis=1)

        boxes = boxes[keep]
        scores = scores[keep]
        boxes_center = boxes_center[keep]  # we need those later

        # clip boxes to image limits
        ih, iw = image_hw
        l = torch.tensor([[0, 0, 0, 0]], device=device)
        u = torch.tensor([[iw, ih, iw, ih]], device=device)
        boxes = torch.max(l, torch.min(boxes, u))

        # filter boxes in the overlapped areas using nms
        xc, yc = boxes_center.T
        in_overlap_zone = normalization_map[yc, xc] != 1.0

        boxes_in_overlap = boxes[in_overlap_zone]
        scores_in_overlap = scores[in_overlap_zone]
        keep = box_ops.nms(boxes_in_overlap, scores_in_overlap, iou_threshold=cfg.model.module.nms)

        boxes = torch.cat((boxes[~in_overlap_zone], boxes_in_overlap[keep]))
        scores = torch.cat((scores[~in_overlap_zone], scores_in_overlap[keep]))

        boxes = boxes.cpu().numpy()
        scores = scores.cpu().numpy()

        # cleaning
        del normalization_map

        return image_id, boxes, scores

    all_localizations = []

    processed_images = dataloader.dataset.process_per_patch(dataloader, process_fn, collate_fn, progress=True)
    n_images = dataloader.dataset.num_images()
    progress = tqdm(processed_images, total=n_images, desc='PRED (patches)', leave=False)
    for image_id, boxes, scores in progress:

        localizations = (boxes[:, :2] + boxes[:, 2:]) / 2
        localizations = pd.DataFrame(localizations, columns=['X', 'Y'])
        localizations['score'] = scores

        localizations = localizations[localizations.score >= threshold].reset_index()
        localizations['imgName'] = image_id
        localizations['thr'] = threshold

        all_localizations.append(localizations)
    
    all_localizations = pd.concat(all_localizations, ignore_index=True)
    return all_localizations<|MERGE_RESOLUTION|>--- conflicted
+++ resolved
@@ -35,10 +35,6 @@
     draw = ImageDraw.Draw(pil_image)
 
     for box in gt_boxes:
-<<<<<<< HEAD
-=======
-        box = [max(min(x, 499), 1) for x in box]  # clipping
->>>>>>> 807e9fb9
         draw.rectangle(box, outline='red', width=cfg.misc.bb_outline_width)
 
     for box in det_boxes:
