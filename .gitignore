--- conflicted
+++ resolved
@@ -128,12 +128,7 @@
 # Pyre type checker
 .pyre/
 
-<<<<<<< HEAD
 /data/
-=======
-
-/.idea/
->>>>>>> 807e9fb9
 /tmp/
 /trash/
 /.vscode/
@@ -141,19 +136,14 @@
 /model_zoo/
 /runs*/
 /figures/
-<<<<<<< HEAD
 datasets/trash/
 *.zip
 *.png
 *.pkl
-.*
-=======
-*.zip
-*.png 
 *.jpg
 *.jpeg
 *.bmp
 *.tif
 *.tiff
 *.h5
->>>>>>> 807e9fb9
+.*