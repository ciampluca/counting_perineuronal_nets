--- conflicted
+++ resolved
@@ -31,11 +31,8 @@
     batch_accumulation: 1
     log_every: 2
 
-<<<<<<< HEAD
-=======
     val_device: cuda
 
->>>>>>> 807e9fb9
 misc:
     font_size: 20
     text_pos: 15
