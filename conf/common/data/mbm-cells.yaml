--- conflicted
+++ resolved
@@ -1,18 +1,5 @@
 # @package _global_
 
-<<<<<<< HEAD
-train: &common
-    _target_: datasets.CellsDataset
-    root: ${hydra:runtime.cwd}/data/mbm-cells
-    split: train
-    split_seed: 87
-    num_samples:
-        - 15  # num of train images
-        - 15  # num of validation images
-    max_num_train_val_sample: 30
-    num_test_samples: 10
-    cache_targets: true
-=======
 data:
     train: &common
         _target_: datasets.CellsDataset
@@ -26,7 +13,6 @@
         num_test_samples: 10
         as_gray: false
         cache_targets: true
->>>>>>> 807e9fb9
 
     validation:
         split: validation
